# Copyright 2020 Google LLC
#
# Licensed under the Apache License, Version 2.0 (the "License");
# you may not use this file except in compliance with the License.
# You may obtain a copy of the License at
#
#      http://www.apache.org/licenses/LICENSE-2.0
#
# Unless required by applicable law or agreed to in writing, software
# distributed under the License is distributed on an "AS IS" BASIS,
# WITHOUT WARRANTIES OR CONDITIONS OF ANY KIND, either express or implied.
# See the License for the specific language governing permissions and
# limitations under the License.
"""Tests for measurer.py."""

import os
import shutil
from unittest import mock
import queue

import pytest

from common import experiment_utils
from common import new_process
from database import models
from database import utils as db_utils
from experiment.build import build_utils
from experiment import measurer
from test_libs import utils as test_utils

TEST_DATA_PATH = os.path.join(os.path.dirname(__file__), 'test_data')

# Arbitrary values to use in tests.
FUZZER = 'fuzzer-a'
BENCHMARK = 'benchmark-a'
TRIAL_NUM = 12
FUZZERS = ['fuzzer-a', 'fuzzer-b']
BENCHMARKS = ['benchmark-1', 'benchmark-2']
NUM_TRIALS = 4
MAX_TOTAL_TIME = 100
GIT_HASH = 'FAKE-GIT-HASH'
CYCLE = 1

SNAPSHOT_LOGGER = measurer.logger

# pylint: disable=unused-argument,invalid-name,redefined-outer-name,protected-access


@pytest.fixture
def db_experiment(experiment_config, db):
    """A fixture that populates the database with an experiment entity with the
    name specified in the experiment_config fixture."""
    experiment = models.Experiment(name=experiment_config['experiment'])
    db_utils.add_all([experiment])
    # yield so that the experiment exists until the using function exits.
    yield


def test_get_current_coverage(fs, experiment):
    """Tests that get_current_coverage read the correct data from json file"""
    snapshot_measurer = measurer.SnapshotMeasurer(FUZZER, BENCHMARK, TRIAL_NUM,
                                                  CYCLE, SNAPSHOT_LOGGER)
    json_summary_file = get_test_data_path('json_summary.txt')
    fs.add_real_file(json_summary_file, read_only=False)
    snapshot_measurer.summary_file = json_summary_file
    covered_lines = snapshot_measurer.get_current_coverage()
    assert covered_lines == 11


@mock.patch('common.new_process.execute')
def test_generate_profdata(mocked_execute, experiment):
    """Tests that generate_profdata can run the correct command"""
    mocked_execute.return_value = new_process.ProcessResult(0, '', False)
    snapshot_measurer = measurer.SnapshotMeasurer(FUZZER, BENCHMARK, TRIAL_NUM,
                                                  CYCLE, SNAPSHOT_LOGGER)
    snapshot_measurer.profraw_dir = "/profraw"
    snapshot_measurer.profdata_file = "/profdata/default.profdata"
    snapshot_measurer.generate_profdata()

    expected = [
        'llvm-profdata', 'merge', '-sparse', '/profraw/*.profraw', '-o',
        '/profdata/default.profdata'
    ]

    assert (len(mocked_execute.call_args_list)) == 1
    args = mocked_execute.call_args_list[0]
    assert args[0][0] == expected


@mock.patch('common.new_process.execute')
@mock.patch('experiment.measurer.get_coverage_binary')
def test_generate_summary(mocked_get_coverage_binary, mocked_execute,
                          experiment):
    """Tests that generate_summary can run the correct command"""
    mocked_execute.return_value = new_process.ProcessResult(0, '', False)
    coverage_binary_path = '/work/coverage-binaries/benchmark-a/fuzz-target'
    mocked_get_coverage_binary.return_value = coverage_binary_path

    snapshot_measurer = measurer.SnapshotMeasurer(FUZZER, BENCHMARK, TRIAL_NUM,
                                                  CYCLE, SNAPSHOT_LOGGER)
    snapshot_measurer.summary_file = "/profdata/summary.txt"
    snapshot_measurer.profdata_file = "/profdata/default.profdata"
    snapshot_measurer.generate_summary()

    expected = [
        'llvm-cov', 'export', '-format=text', '-summary-only',
        '/work/coverage-binaries/benchmark-a/fuzz-target',
        '-instr-profile=/profdata/default.profdata', '>',
        '/profdata/summary.txt'
    ]

    assert (len(mocked_execute.call_args_list)) == 1
    args = mocked_execute.call_args_list[0]
    assert args[0][0] == expected


@mock.patch('common.logs.error')
@mock.patch('experiment.measurer.initialize_logs')
@mock.patch('multiprocessing.Queue')
@mock.patch('experiment.measurer.measure_snapshot_coverage')
def test_measure_trial_coverage(mocked_measure_snapshot_coverage, mocked_queue,
                                _, __):
    """Tests that measure_trial_coverage works as expected."""
    min_cycle = 1
    max_cycle = 10
    measure_request = measurer.SnapshotMeasureRequest(FUZZER, BENCHMARK,
                                                      TRIAL_NUM, min_cycle)
    measurer.measure_trial_coverage(measure_request, max_cycle, mocked_queue())
    expected_calls = [
        mock.call(FUZZER, BENCHMARK, TRIAL_NUM, cycle)
        for cycle in range(min_cycle, max_cycle + 1)
    ]
    assert mocked_measure_snapshot_coverage.call_args_list == expected_calls


@mock.patch('common.filestore_utils.ls')
@mock.patch('common.filestore_utils.rsync')
def test_measure_all_trials_not_ready(mocked_rsync, mocked_ls, experiment):
    """Test running measure_all_trials before it is ready works as intended."""
    mocked_ls.return_value = new_process.ProcessResult(1, '', False)
    assert measurer.measure_all_trials(experiment_utils.get_experiment_name(),
                                       MAX_TOTAL_TIME, test_utils.MockPool(),
                                       queue.Queue())
    assert not mocked_rsync.called


@mock.patch('multiprocessing.pool.ThreadPool', test_utils.MockPool)
@mock.patch('common.new_process.execute')
@mock.patch('common.filesystem.directories_have_same_files')
@pytest.mark.skip(reason="See crbug.com/1012329")
def test_measure_all_trials_no_more(mocked_directories_have_same_files,
                                    mocked_execute):
    """Test measure_all_trials does what is intended when the experiment is
    done."""
    mocked_directories_have_same_files.return_value = True
    mocked_execute.return_value = new_process.ProcessResult(0, '', False)
    mock_pool = test_utils.MockPool()
    assert not measurer.measure_all_trials(
        experiment_utils.get_experiment_name(), MAX_TOTAL_TIME, mock_pool,
        queue.Queue())


def test_is_cycle_unchanged_doesnt_exist(experiment):
    """Test that is_cycle_unchanged can properly determine if a cycle is
    unchanged or not when it needs to copy the file for the first time."""
    snapshot_measurer = measurer.SnapshotMeasurer(FUZZER, BENCHMARK, TRIAL_NUM,
                                                  CYCLE, SNAPSHOT_LOGGER)
    this_cycle = 1
    with test_utils.mock_popen_ctx_mgr(returncode=1):
        assert not snapshot_measurer.is_cycle_unchanged(this_cycle)


@mock.patch('common.filestore_utils.cp')
@mock.patch('common.filesystem.read')
def test_is_cycle_unchanged_first_copy(mocked_read, mocked_cp, experiment):
    """Test that is_cycle_unchanged can properly determine if a cycle is
    unchanged or not when it needs to copy the file for the first time."""
    snapshot_measurer = measurer.SnapshotMeasurer(FUZZER, BENCHMARK, TRIAL_NUM,
                                                  CYCLE, SNAPSHOT_LOGGER)
    this_cycle = 100
    unchanged_cycles_file_contents = (
        '\n'.join([str(num) for num in range(10)] + [str(this_cycle)]))
    mocked_read.return_value = unchanged_cycles_file_contents
    mocked_cp.return_value = new_process.ProcessResult(0, '', False)

    assert snapshot_measurer.is_cycle_unchanged(this_cycle)
    assert not snapshot_measurer.is_cycle_unchanged(this_cycle + 1)


def test_is_cycle_unchanged_update(fs, experiment):
    """Test that is_cycle_unchanged can properly determine that a
    cycle has changed when it has the file but needs to update it."""
    snapshot_measurer = measurer.SnapshotMeasurer(FUZZER, BENCHMARK, TRIAL_NUM,
                                                  CYCLE, SNAPSHOT_LOGGER)

    this_cycle = 100
    initial_unchanged_cycles_file_contents = (
        '\n'.join([str(num) for num in range(10)] + [str(this_cycle)]))
    fs.create_file(snapshot_measurer.unchanged_cycles_path,
                   contents=initial_unchanged_cycles_file_contents)

    next_cycle = this_cycle + 1
    unchanged_cycles_file_contents = (initial_unchanged_cycles_file_contents +
                                      '\n' + str(next_cycle))
    assert snapshot_measurer.is_cycle_unchanged(this_cycle)
    with mock.patch('common.filestore_utils.cp') as mocked_cp:
        with mock.patch('common.filesystem.read') as mocked_read:
            mocked_cp.return_value = new_process.ProcessResult(0, '', False)
            mocked_read.return_value = unchanged_cycles_file_contents
            assert snapshot_measurer.is_cycle_unchanged(next_cycle)


@mock.patch('common.filestore_utils.cp')
def test_is_cycle_unchanged_skip_cp(mocked_cp, fs, experiment):
    """Check that is_cycle_unchanged doesn't call filestore_utils.cp
    unnecessarily."""
    snapshot_measurer = measurer.SnapshotMeasurer(FUZZER, BENCHMARK, TRIAL_NUM,
                                                  CYCLE, SNAPSHOT_LOGGER)
    this_cycle = 100
    initial_unchanged_cycles_file_contents = (
        '\n'.join([str(num) for num in range(10)] + [str(this_cycle + 1)]))
    fs.create_file(snapshot_measurer.unchanged_cycles_path,
                   contents=initial_unchanged_cycles_file_contents)
    assert not snapshot_measurer.is_cycle_unchanged(this_cycle)
    mocked_cp.assert_not_called()


@mock.patch('common.filestore_utils.cp')
def test_is_cycle_unchanged_no_file(mocked_cp, fs, experiment):
    """Test that is_cycle_unchanged returns False when there is no
    unchanged-cycles file."""
    # Make sure we log if there is no unchanged-cycles file.
    snapshot_measurer = measurer.SnapshotMeasurer(FUZZER, BENCHMARK, TRIAL_NUM,
<<<<<<< HEAD
                                                  CYCLE, SNAPSHOT_LOGGER)
    mocked_cp.side_effect = subprocess.CalledProcessError(1, ['fakecommand'])
=======
                                                  SNAPSHOT_LOGGER)
    mocked_cp.return_value = new_process.ProcessResult(1, '', False)
>>>>>>> 7d8527cb
    assert not snapshot_measurer.is_cycle_unchanged(0)


@mock.patch('common.new_process.execute')
def test_run_cov_new_units(mocked_execute, fs, environ):
    """Tests that run_cov_new_units does a coverage run as we expect."""
    os.environ = {
        'WORK': '/work',
        'EXPERIMENT_FILESTORE': 'gs://bucket',
        'EXPERIMENT': 'experiment',
    }
    mocked_execute.return_value = new_process.ProcessResult(0, '', False)
    snapshot_measurer = measurer.SnapshotMeasurer(FUZZER, BENCHMARK, TRIAL_NUM,
                                                  CYCLE, SNAPSHOT_LOGGER)
    snapshot_measurer.initialize_measurement_dirs()
    shared_units = ['shared1', 'shared2']
    fs.create_file(snapshot_measurer.measured_files_path,
                   contents='\n'.join(shared_units))
    for unit in shared_units:
        fs.create_file(os.path.join(snapshot_measurer.corpus_dir, unit))

    new_units = ['new1', 'new2']
    for unit in new_units:
        fs.create_file(os.path.join(snapshot_measurer.corpus_dir, unit))
    fuzz_target_path = '/work/coverage-binaries/benchmark-a/fuzz-target'
    fs.create_file(fuzz_target_path)
    profraw_file_path = os.path.join(snapshot_measurer.profraw_dir,
                                     str(CYCLE) + '.profraw')
    fs.create_file(profraw_file_path)

    snapshot_measurer.run_cov_new_units()
    assert len(mocked_execute.call_args_list) == 1  # Called once
    args = mocked_execute.call_args_list[0]
    command_arg = args[0][0]
    assert command_arg[0] == fuzz_target_path
    expected = {
        'cwd': '/work/coverage-binaries/benchmark-a',
        'env': {
            'LLVM_PROFILE_FILE': profraw_file_path,
            'WORK': '/work',
            'EXPERIMENT_FILESTORE': 'gs://bucket',
            'EXPERIMENT': 'experiment',
        },
        'expect_zero': False,
    }
    args = args[1]
    for arg, value in expected.items():
        assert args[arg] == value


def get_test_data_path(*subpaths):
    """Returns the path of |subpaths| relative to TEST_DATA_PATH."""
    return os.path.join(TEST_DATA_PATH, *subpaths)


# pylint: disable=no-self-use


class TestIntegrationMeasurement:
    """Integration tests for measurement."""

    # TODO(metzman): Get this test working everywhere by using docker or a more
    # portable binary.
    @pytest.mark.skipif(not os.getenv('FUZZBENCH_TEST_INTEGRATION'),
                        reason='Not running integration tests.')
    @mock.patch('experiment.measurer.SnapshotMeasurer.is_cycle_unchanged')
    def test_measure_snapshot_coverage(  # pylint: disable=too-many-locals
            self, mocked_is_cycle_unchanged, db, experiment, tmp_path):
        """Integration test for measure_snapshot_coverage."""
        # WORK is set by experiment to a directory that only makes sense in a
        # fakefs.
        os.environ['WORK'] = str(tmp_path)
        mocked_is_cycle_unchanged.return_value = False
        # Set up the coverage binary.
        benchmark = 'freetype2-2017'
        coverage_binary_src = get_test_data_path(
            'test_measure_snapshot_coverage', benchmark + '-coverage')
        benchmark_cov_binary_dir = os.path.join(
            build_utils.get_coverage_binaries_dir(), benchmark)

        os.makedirs(benchmark_cov_binary_dir)
        coverage_binary_dst_dir = os.path.join(benchmark_cov_binary_dir,
                                               'fuzz-target')

        shutil.copy(coverage_binary_src, coverage_binary_dst_dir)

        # Set up entities in database so that the snapshot can be created.
        experiment = models.Experiment(name=os.environ['EXPERIMENT'])
        db_utils.add_all([experiment])
        trial = models.Trial(fuzzer=FUZZER,
                             benchmark=benchmark,
                             experiment=os.environ['EXPERIMENT'])
        db_utils.add_all([trial])

        snapshot_measurer = measurer.SnapshotMeasurer(trial.fuzzer,
                                                      trial.benchmark, trial.id,
                                                      CYCLE, SNAPSHOT_LOGGER)

        # Set up the snapshot archive.
        cycle = 1
        archive = get_test_data_path('test_measure_snapshot_coverage',
                                     'corpus-archive-%04d.tar.gz' % cycle)
        corpus_dir = os.path.join(snapshot_measurer.trial_dir, 'corpus')
        os.makedirs(corpus_dir)
        shutil.copy(archive, corpus_dir)

        with mock.patch('common.filestore_utils.cp') as mocked_cp:
            mocked_cp.return_value = new_process.ProcessResult(0, '', False)
            # TODO(metzman): Create a system for using actual buckets in
            # integration tests.
            snapshot = measurer.measure_snapshot_coverage(
                snapshot_measurer.fuzzer, snapshot_measurer.benchmark,
                snapshot_measurer.trial_num, cycle)
        assert snapshot
        assert snapshot.time == cycle * experiment_utils.get_snapshot_seconds()
        assert snapshot.edges_covered == 3798


@pytest.mark.parametrize('archive_name',
                         ['libfuzzer-corpus.tgz', 'afl-corpus.tgz'])
def test_extract_corpus(archive_name, tmp_path):
    """"Tests that extract_corpus unpacks a corpus as we expect."""
    archive_path = get_test_data_path(archive_name)
    measurer.extract_corpus(archive_path, set(), tmp_path)
    expected_corpus_files = {
        '5ea57dfc9631f35beecb5016c4f1366eb6faa810',
        '2f1507c3229c5a1f8b619a542a8e03ccdbb3c29c',
        'b6ccc20641188445fa30c8485a826a69ac4c6b60'
    }
    assert expected_corpus_files.issubset(set(os.listdir(tmp_path)))


@mock.patch('time.sleep', return_value=None)
@mock.patch('experiment.measurer.set_up_coverage_binaries')
@mock.patch('experiment.measurer.measure_all_trials', return_value=False)
@mock.patch('multiprocessing.Manager')
@mock.patch('multiprocessing.pool')
@mock.patch('experiment.scheduler.all_trials_ended', return_value=True)
def test_measure_loop_end(_, __, ___, ____, _____, ______, experiment_config,
                          db_experiment):
    """Tests that measure_loop stops when there is nothing left to measure. In
    this test, there is nothing left to measure on the first call."""
    measurer.measure_loop(experiment_config, 100)
    # If everything went well, we should get to this point without any
    # exceptions.


@mock.patch('time.sleep', return_value=None)
@mock.patch('experiment.measurer.set_up_coverage_binaries')
@mock.patch('multiprocessing.Manager')
@mock.patch('multiprocessing.pool')
@mock.patch('experiment.scheduler.all_trials_ended', return_value=True)
@mock.patch('experiment.measurer.measure_all_trials')
def test_measure_loop_loop_until_end(mocked_measure_all_trials, _, __, ___,
                                     ____, _____, experiment_config,
                                     db_experiment):
    """Test that measure loop will stop measuring when all trials have ended. In
    this test, there is more to measure for a few iterations, then the mocked
    functions will indicate that there is nothing left to measure."""
    call_count = 0
    # Scheduler is running.
    loop_iterations = 6

    def mock_measure_all_trials(*args, **kwargs):
        # Do the assertions here so that there will be an assert fail on failure
        # instead of an infinite loop.
        nonlocal call_count
        call_count += 1
        if call_count >= loop_iterations:
            return False
        return True

    mocked_measure_all_trials.side_effect = mock_measure_all_trials
    measurer.measure_loop(experiment_config, 100)
    assert call_count == loop_iterations


@mock.patch('common.new_process.execute')
def test_path_exists_in_experiment_filestore(mocked_execute, environ):
    """Tests that remote_dir_exists calls gsutil properly."""
    work_dir = '/work'
    os.environ['WORK'] = work_dir
    os.environ['EXPERIMENT_FILESTORE'] = 'gs://cloud-bucket'
    os.environ['EXPERIMENT'] = 'example-experiment'
    measurer.exists_in_experiment_filestore(work_dir)
    mocked_execute.assert_called_with(
        ['gsutil', 'ls', 'gs://cloud-bucket/example-experiment'],
        expect_zero=False)<|MERGE_RESOLUTION|>--- conflicted
+++ resolved
@@ -231,13 +231,8 @@
     unchanged-cycles file."""
     # Make sure we log if there is no unchanged-cycles file.
     snapshot_measurer = measurer.SnapshotMeasurer(FUZZER, BENCHMARK, TRIAL_NUM,
-<<<<<<< HEAD
-                                                  CYCLE, SNAPSHOT_LOGGER)
-    mocked_cp.side_effect = subprocess.CalledProcessError(1, ['fakecommand'])
-=======
                                                   SNAPSHOT_LOGGER)
     mocked_cp.return_value = new_process.ProcessResult(1, '', False)
->>>>>>> 7d8527cb
     assert not snapshot_measurer.is_cycle_unchanged(0)
 
 
